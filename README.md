[![Install with NPX in VS Code](https://img.shields.io/badge/VS_Code-Install_mcp_workflowy_Server-0098FF?style=flat-square&logo=visualstudiocode&logoColor=white)](https://insiders.vscode.dev/redirect/mcp/install?name=Workflowy%20MCP&config=%7B%22command%22%3A%22npx%22%2C%22args%22%3A%5B%22-y%22%2C%22mcp-workflowy%40latest%22%2C%22server%22%2C%22start%22%5D%2C%20%22env%22%3A%20%7B%22WORKFLOWY_USERNAME%22%3A%22%22%2C%20%22WORKFLOWY_PASSWORD%22%3A%20%22%22%7D%7D)

# Workflowy MCP

A Model Context Protocol (MCP) server for interacting with Workflowy. This server provides an MCP-compatible interface to Workflowy, allowing AI assistants to interact with your Workflowy lists programmatically.

<a href="https://glama.ai/mcp/servers/@danield137/mcp-workflowy">
  <img width="380" height="200" src="https://glama.ai/mcp/servers/@danield137/mcp-workflowy/badge" alt="mcp-workflowy MCP server" />
</a>

## What is MCP?

The Model Context Protocol (MCP) is a standardized way for AI models to interact with external tools and APIs. This server implements MCP to allow AI assistants (like ChatGPT) to read and manipulate your Workflowy lists through a set of defined tools.

## 🚀 Quick Start
<<<<<<< HEAD

### Option 1: Remote Server (Recommended)

Use our hosted server - no setup required:

```bash
# Add the remote MCP server using Claude Code CLI
claude mcp add --transport http workflowy-remote https://mcp-workflowy-remote.daniel-bca.workers.dev/mcp --header "Authorization: Bearer ********="

# Verify connection
claude mcp list
```

### Option 2: Local Server

![NPM Version](https://img.shields.io/npm/v/mcp-workflowy) ![NPM Downloads](https://img.shields.io/npm/dm/mcp-workflowy)
=======

### Option 1: Claude Web Custom Connector (OAuth) 🎯

**For Claude Pro, Max, Team, or Enterprise users** - Secure OAuth integration:

#### Easy Setup - OAuth Flow
1. Go to **Claude Settings** → **Connectors** → **Add Connector** → **Custom Connector**
2. **Name**: `Workflowy MCP`
3. **Remote MCP server URL**: `https://{worker-name}.{cloudflare-account}.workers.dev/mcp`
4. **OAuth Client ID**: *(leave empty)*
5. **OAuth Client Secret**: *(leave empty)*
6. **Test Connection** → Enter Workflowy credentials in secure form → **Authorize**

#### Start Using
Ask Claude natural language questions like:
- *"Show me all my project notes in Workflowy"*
- *"Create a new task under my Work list"*
- *"Search for meeting notes from last week"*

📖 **[OAuth Setup Guide →](docs/OAUTH_SETUP.md)** | **[Legacy Token Setup →](docs/ANTHROPIC_CONNECTOR_SETUP.md)**

### Option 2: Remote Server (Claude Code CLI)

Use our hosted server with Claude Code CLI:

#### Step 1: Generate Your Authentication Token
```bash
curl -X POST https://{worker-name}.{cloudflare-account}.workers.dev/connector/setup \
  -H "Content-Type: application/json" \
  -d '{"username": "your_workflowy_username", "password": "your_workflowy_password"}'
```

Save the returned token from the response.
>>>>>>> c394355f

#### Step 2: Add the MCP Server
```bash
<<<<<<< HEAD
=======
# Add using JSON configuration (recommended)
claude mcp add-json workflowy-remote '{
  "type": "http", 
  "url": "https://{worker-name}.{cloudflare-account}.workers.dev/mcp",
  "headers": {
    "Authorization": "Bearer YOUR_TOKEN_HERE"
  }
}' -s local

# Verify connection
claude mcp list
```

**Expected output:** `workflowy-remote: https://{worker-name}.{cloudflare-account}.workers.dev/mcp (HTTP) - ✓ Connected`

### Option 3: Local Server

![NPM Version](https://img.shields.io/npm/v/mcp-workflowy) ![NPM Downloads](https://img.shields.io/npm/dm/mcp-workflowy)

```bash
>>>>>>> c394355f
# Install and run locally
npm install -g mcp-workflowy
mcp-workflowy server start

# Or use npx
npx mcp-workflowy server start
```

## ✨ Features

<<<<<<< HEAD
- **🔗 Workflowy Integration**: Connect to your Workflowy account with username/password
- **🌐 Multiple Deployment Options**: Local server or remote Cloudflare Workers
- **🔒 Secure Authentication**: API key protection with client-provided credentials
=======
- **🎯 OAuth 2.0 Integration**: Secure OAuth flow for Claude Web Custom Connectors
- **🔗 Multi-Auth Support**: OAuth, token-based, and API key authentication methods
- **🌐 Multiple Deployment Options**: OAuth-enabled Workers, local server, or remote endpoints
- **🔒 Enterprise Security**: OAuth 2.0 with PKCE, encrypted credential storage, token management
>>>>>>> c394355f
- **⚡ Intelligent Metadata Hydration**: Enriched responses with context like parentName, hierarchy, siblings
- **🎯 Workflowy-Focused Operations**: Operations designed for real Workflowy usage patterns
- **🛠️ Complete CRUD Operations**: Create, read, update, delete, and move nodes
- **📊 Smart Defaults**: Optimized for performance with minimal token usage
- **🔍 Advanced Search**: Filter by depth, fields, preview length, and result limits

## 🛠️ Available Operations

### Core Operations
1. **list_nodes** - List nodes with intelligent metadata hydration
2. **search_nodes** - Search with advanced filtering and context enrichment
3. **get_node_by_id** - Get single node with full relationship details
4. **create_node** - Create new nodes with smart positioning
5. **update_node** - Modify existing nodes with validation
6. **delete_node** - Remove nodes safely
7. **move_node** - Reorganize nodes with priority control
8. **toggle_complete** - Mark completion with timestamp tracking

### Enhanced Capabilities
- **Smart Field Selection**: Use `includeFields` to request specific metadata
- **Context-Aware Responses**: Automatic hydration of parentName, hierarchy, siblings
- **Performance Optimization**: Only fetches requested metadata to minimize API calls
- **Workflowy-Native Patterns**: Operations aligned with real Workflowy workflows

## 💡 Example Usage

The MCP server enables natural AI interactions with your Workflowy data:

### Basic Operations
- *"Show all my notes on project XYZ in Workflowy"*
- *"Review the codebase, mark all completed notes as completed"*
- *"Given my milestones on Workflowy for this project, suggest what my next task should be"*

### Enhanced with Metadata
- *"Search for 'meeting' and show me the parent context for each result"*
- *"Find all incomplete items and tell me their hierarchy path"*
- *"List my grocery list with completion status and priority order"*

<<<<<<< HEAD
=======
### Real-World Workflows
- **Project Management**: *"Show me all incomplete tasks under 'Q1 Goals' and suggest priorities based on deadlines"*
- **Content Planning**: *"Find all blog post ideas and organize them by topic and urgency"*
- **Daily Planning**: *"Create a daily agenda from my 'Today' list and move completed items to 'Done'"*
- **Research Organization**: *"Search for all research notes on AI and create a summary with source links"*
- **Meeting Prep**: *"List all action items from last week's meetings and their current status"*

>>>>>>> c394355f
### Smart Field Selection
```javascript
// Request only basic fields for performance
{ "includeFields": ["id", "name", "isCompleted"] }

// Request enhanced context for analysis
{ "includeFields": ["name", "parentName", "hierarchy", "siblings", "priority"] }
```

<<<<<<< HEAD
## 🧪 Testing

![Tests](https://img.shields.io/badge/tests-55_passing-brightgreen) ![Coverage](https://img.shields.io/badge/coverage-100%25-brightgreen)

- ✅ **55 unit tests** with **223+ assertions**
- ✅ **100% parameter coverage** for advanced search features
- ✅ **4-level deep hierarchy testing** with realistic mock data
- ✅ **Complete error scenario coverage** for all operations

```bash
npm test                    # All tests
npm run test:coverage       # Coverage report
```

## 📚 Documentation

| Document | Description |
|----------|-------------|
| **[Installation Guide](docs/INSTALLATION.md)** | Detailed setup instructions for local and remote servers |
| **[Deployment Guide](docs/DEPLOYMENT.md)** | Deploy your own instance to Cloudflare Workers |
| **[API Reference](docs/API.md)** | Complete tool documentation and examples |
| **[Architecture](docs/ARCHITECTURE.md)** | System architecture and flow diagrams |
| **[Performance & Resilience](docs/PERFORMANCE.md)** | Caching, retry logic, error handling, and optimization features |
| **[Troubleshooting](docs/TROUBLESHOOTING.md)** | Common issues and solutions |
| **[Testing Guide](README-TESTING.md)** | Test patterns and mock data structure |
| **[ADR Documentation](adr/)** | Architecture Decision Records with compound operations design |

## 🔧 Development Commands

```bash
# Building
npm run build              # Build local server (Node.js)
npm run build:worker       # Build Cloudflare Worker

# Testing  
npm test                   # Run all tests
npm run test:unit          # Unit tests only
npm run test:integration   # Integration tests only

# Development
npm start                  # Start local MCP server
npm run dev:worker         # Start Cloudflare Worker in dev mode

# Deployment
npm run deploy             # Deploy to production
npm run dry-run            # Test deployment

# Log Collection & Monitoring
./scripts/collect-logs.sh   # Collect worker logs (Linux/Mac)
./scripts/collect-logs.bat  # Collect worker logs (Windows)
```

## 🏗️ Deploy Your Own

Want to deploy your own instance? See the [Deployment Guide](docs/DEPLOYMENT.md) for:

=======
### Authentication Examples
```bash
# Generate secure token for Claude connector
curl -X POST https://{worker-name}.{cloudflare-account}.workers.dev/connector/setup \
  -H "Content-Type: application/json" \
  -d '{"username": "your_username", "password": "your_password"}'

# Use token in Claude custom connector configuration
# Server URL: https://{worker-name}.{cloudflare-account}.workers.dev/mcp
# Authentication: Bearer Token
# API Key: [token from response above]
```

## 🧪 Testing

![Tests](https://img.shields.io/badge/tests-66_passing-brightgreen) ![Coverage](https://img.shields.io/badge/coverage-100%25-brightgreen)

- ✅ **66+ unit tests** with **300+ assertions**
- ✅ **Complete authentication flow testing** including token generation, validation, and security
- ✅ **Anthropic connector integration testing** with production workflow validation
- ✅ **100% parameter coverage** for advanced search features
- ✅ **4-level deep hierarchy testing** with realistic mock data
- ✅ **Complete error scenario coverage** for all operations

```bash
npm test                    # All tests
npm run test:coverage       # Coverage report
npm test src/test/connector-authentication.test.ts  # Authentication tests only
```

## 📚 Documentation

| Document | Description |
|----------|-------------|
| **[OAuth Setup Guide](docs/OAUTH_SETUP.md)** | Complete OAuth 2.0 setup for Claude Web Custom Connectors |
| **[Installation Guide](docs/INSTALLATION.md)** | Detailed setup instructions for local and remote servers |
| **[Deployment Guide](docs/DEPLOYMENT.md)** | Deploy your own instance to Cloudflare Workers |
| **[API Reference](docs/API.md)** | Complete tool documentation and examples |
| **[Architecture](docs/ARCHITECTURE.md)** | System architecture and flow diagrams |
| **[Performance & Resilience](docs/PERFORMANCE.md)** | Caching, retry logic, error handling, and optimization features |
| **[Troubleshooting](docs/TROUBLESHOOTING.md)** | Common issues and solutions |
| **[Testing Guide](README-TESTING.md)** | Test patterns and mock data structure |
| **[ADR Documentation](adr/)** | Architecture Decision Records with compound operations design |

## 🔧 Development Commands

```bash
# Building
npm run build              # Build local server (Node.js)
npm run build:worker       # Build Cloudflare Worker

# Testing  
npm test                   # Run all tests
npm run test:unit          # Unit tests only
npm run test:integration   # Integration tests only

# Development
npm start                  # Start local MCP server
npm run dev:worker         # Start Cloudflare Worker in dev mode

# Deployment
npm run deploy             # Deploy to production
npm run dry-run            # Test deployment

# Log Collection & Monitoring
./scripts/collect-logs.sh   # Collect worker logs (Linux/Mac)
./scripts/collect-logs.bat  # Collect worker logs (Windows)
```

## 🏗️ Deploy Your Own

Want to deploy your own instance? See the [Deployment Guide](docs/DEPLOYMENT.md) for:

>>>>>>> c394355f
- 🔐 Secure API key setup
- ⚡ GitHub Actions with automatic semantic versioning
- 🌍 Global Cloudflare Workers deployment
- ✅ Comprehensive deployment verification

## Contributing

Contributions are welcome! Please use [Conventional Commits](https://conventionalcommits.org/) for automatic semantic versioning:

```bash
feat: add new search functionality     # Minor version bump
fix: resolve authentication issue      # Patch version bump  
feat!: change MCP protocol to v2.0     # Major version bump
```

## License

This project is licensed under the MIT License - see the [LICENSE](LICENSE) file for details.<|MERGE_RESOLUTION|>--- conflicted
+++ resolved
@@ -1,320 +1,230 @@
-[![Install with NPX in VS Code](https://img.shields.io/badge/VS_Code-Install_mcp_workflowy_Server-0098FF?style=flat-square&logo=visualstudiocode&logoColor=white)](https://insiders.vscode.dev/redirect/mcp/install?name=Workflowy%20MCP&config=%7B%22command%22%3A%22npx%22%2C%22args%22%3A%5B%22-y%22%2C%22mcp-workflowy%40latest%22%2C%22server%22%2C%22start%22%5D%2C%20%22env%22%3A%20%7B%22WORKFLOWY_USERNAME%22%3A%22%22%2C%20%22WORKFLOWY_PASSWORD%22%3A%20%22%22%7D%7D)
-
-# Workflowy MCP
-
-A Model Context Protocol (MCP) server for interacting with Workflowy. This server provides an MCP-compatible interface to Workflowy, allowing AI assistants to interact with your Workflowy lists programmatically.
-
-<a href="https://glama.ai/mcp/servers/@danield137/mcp-workflowy">
-  <img width="380" height="200" src="https://glama.ai/mcp/servers/@danield137/mcp-workflowy/badge" alt="mcp-workflowy MCP server" />
-</a>
-
-## What is MCP?
-
-The Model Context Protocol (MCP) is a standardized way for AI models to interact with external tools and APIs. This server implements MCP to allow AI assistants (like ChatGPT) to read and manipulate your Workflowy lists through a set of defined tools.
-
-## 🚀 Quick Start
-<<<<<<< HEAD
-
-### Option 1: Remote Server (Recommended)
-
-Use our hosted server - no setup required:
-
-```bash
-# Add the remote MCP server using Claude Code CLI
-claude mcp add --transport http workflowy-remote https://mcp-workflowy-remote.daniel-bca.workers.dev/mcp --header "Authorization: Bearer ********="
-
-# Verify connection
-claude mcp list
-```
-
-### Option 2: Local Server
-
-![NPM Version](https://img.shields.io/npm/v/mcp-workflowy) ![NPM Downloads](https://img.shields.io/npm/dm/mcp-workflowy)
-=======
-
-### Option 1: Claude Web Custom Connector (OAuth) 🎯
-
-**For Claude Pro, Max, Team, or Enterprise users** - Secure OAuth integration:
-
-#### Easy Setup - OAuth Flow
-1. Go to **Claude Settings** → **Connectors** → **Add Connector** → **Custom Connector**
-2. **Name**: `Workflowy MCP`
-3. **Remote MCP server URL**: `https://{worker-name}.{cloudflare-account}.workers.dev/mcp`
-4. **OAuth Client ID**: *(leave empty)*
-5. **OAuth Client Secret**: *(leave empty)*
-6. **Test Connection** → Enter Workflowy credentials in secure form → **Authorize**
-
-#### Start Using
-Ask Claude natural language questions like:
-- *"Show me all my project notes in Workflowy"*
-- *"Create a new task under my Work list"*
-- *"Search for meeting notes from last week"*
-
-📖 **[OAuth Setup Guide →](docs/OAUTH_SETUP.md)** | **[Legacy Token Setup →](docs/ANTHROPIC_CONNECTOR_SETUP.md)**
-
-### Option 2: Remote Server (Claude Code CLI)
-
-Use our hosted server with Claude Code CLI:
-
-#### Step 1: Generate Your Authentication Token
-```bash
-curl -X POST https://{worker-name}.{cloudflare-account}.workers.dev/connector/setup \
-  -H "Content-Type: application/json" \
-  -d '{"username": "your_workflowy_username", "password": "your_workflowy_password"}'
-```
-
-Save the returned token from the response.
->>>>>>> c394355f
-
-#### Step 2: Add the MCP Server
-```bash
-<<<<<<< HEAD
-=======
-# Add using JSON configuration (recommended)
-claude mcp add-json workflowy-remote '{
-  "type": "http", 
-  "url": "https://{worker-name}.{cloudflare-account}.workers.dev/mcp",
-  "headers": {
-    "Authorization": "Bearer YOUR_TOKEN_HERE"
-  }
-}' -s local
-
-# Verify connection
-claude mcp list
-```
-
-**Expected output:** `workflowy-remote: https://{worker-name}.{cloudflare-account}.workers.dev/mcp (HTTP) - ✓ Connected`
-
-### Option 3: Local Server
-
-![NPM Version](https://img.shields.io/npm/v/mcp-workflowy) ![NPM Downloads](https://img.shields.io/npm/dm/mcp-workflowy)
-
-```bash
->>>>>>> c394355f
-# Install and run locally
-npm install -g mcp-workflowy
-mcp-workflowy server start
-
-# Or use npx
-npx mcp-workflowy server start
-```
-
-## ✨ Features
-
-<<<<<<< HEAD
-- **🔗 Workflowy Integration**: Connect to your Workflowy account with username/password
-- **🌐 Multiple Deployment Options**: Local server or remote Cloudflare Workers
-- **🔒 Secure Authentication**: API key protection with client-provided credentials
-=======
-- **🎯 OAuth 2.0 Integration**: Secure OAuth flow for Claude Web Custom Connectors
-- **🔗 Multi-Auth Support**: OAuth, token-based, and API key authentication methods
-- **🌐 Multiple Deployment Options**: OAuth-enabled Workers, local server, or remote endpoints
-- **🔒 Enterprise Security**: OAuth 2.0 with PKCE, encrypted credential storage, token management
->>>>>>> c394355f
-- **⚡ Intelligent Metadata Hydration**: Enriched responses with context like parentName, hierarchy, siblings
-- **🎯 Workflowy-Focused Operations**: Operations designed for real Workflowy usage patterns
-- **🛠️ Complete CRUD Operations**: Create, read, update, delete, and move nodes
-- **📊 Smart Defaults**: Optimized for performance with minimal token usage
-- **🔍 Advanced Search**: Filter by depth, fields, preview length, and result limits
-
-## 🛠️ Available Operations
-
-### Core Operations
-1. **list_nodes** - List nodes with intelligent metadata hydration
-2. **search_nodes** - Search with advanced filtering and context enrichment
-3. **get_node_by_id** - Get single node with full relationship details
-4. **create_node** - Create new nodes with smart positioning
-5. **update_node** - Modify existing nodes with validation
-6. **delete_node** - Remove nodes safely
-7. **move_node** - Reorganize nodes with priority control
-8. **toggle_complete** - Mark completion with timestamp tracking
-
-### Enhanced Capabilities
-- **Smart Field Selection**: Use `includeFields` to request specific metadata
-- **Context-Aware Responses**: Automatic hydration of parentName, hierarchy, siblings
-- **Performance Optimization**: Only fetches requested metadata to minimize API calls
-- **Workflowy-Native Patterns**: Operations aligned with real Workflowy workflows
-
-## 💡 Example Usage
-
-The MCP server enables natural AI interactions with your Workflowy data:
-
-### Basic Operations
-- *"Show all my notes on project XYZ in Workflowy"*
-- *"Review the codebase, mark all completed notes as completed"*
-- *"Given my milestones on Workflowy for this project, suggest what my next task should be"*
-
-### Enhanced with Metadata
-- *"Search for 'meeting' and show me the parent context for each result"*
-- *"Find all incomplete items and tell me their hierarchy path"*
-- *"List my grocery list with completion status and priority order"*
-
-<<<<<<< HEAD
-=======
-### Real-World Workflows
-- **Project Management**: *"Show me all incomplete tasks under 'Q1 Goals' and suggest priorities based on deadlines"*
-- **Content Planning**: *"Find all blog post ideas and organize them by topic and urgency"*
-- **Daily Planning**: *"Create a daily agenda from my 'Today' list and move completed items to 'Done'"*
-- **Research Organization**: *"Search for all research notes on AI and create a summary with source links"*
-- **Meeting Prep**: *"List all action items from last week's meetings and their current status"*
-
->>>>>>> c394355f
-### Smart Field Selection
-```javascript
-// Request only basic fields for performance
-{ "includeFields": ["id", "name", "isCompleted"] }
-
-// Request enhanced context for analysis
-{ "includeFields": ["name", "parentName", "hierarchy", "siblings", "priority"] }
-```
-
-<<<<<<< HEAD
-## 🧪 Testing
-
-![Tests](https://img.shields.io/badge/tests-55_passing-brightgreen) ![Coverage](https://img.shields.io/badge/coverage-100%25-brightgreen)
-
-- ✅ **55 unit tests** with **223+ assertions**
-- ✅ **100% parameter coverage** for advanced search features
-- ✅ **4-level deep hierarchy testing** with realistic mock data
-- ✅ **Complete error scenario coverage** for all operations
-
-```bash
-npm test                    # All tests
-npm run test:coverage       # Coverage report
-```
-
-## 📚 Documentation
-
-| Document | Description |
-|----------|-------------|
-| **[Installation Guide](docs/INSTALLATION.md)** | Detailed setup instructions for local and remote servers |
-| **[Deployment Guide](docs/DEPLOYMENT.md)** | Deploy your own instance to Cloudflare Workers |
-| **[API Reference](docs/API.md)** | Complete tool documentation and examples |
-| **[Architecture](docs/ARCHITECTURE.md)** | System architecture and flow diagrams |
-| **[Performance & Resilience](docs/PERFORMANCE.md)** | Caching, retry logic, error handling, and optimization features |
-| **[Troubleshooting](docs/TROUBLESHOOTING.md)** | Common issues and solutions |
-| **[Testing Guide](README-TESTING.md)** | Test patterns and mock data structure |
-| **[ADR Documentation](adr/)** | Architecture Decision Records with compound operations design |
-
-## 🔧 Development Commands
-
-```bash
-# Building
-npm run build              # Build local server (Node.js)
-npm run build:worker       # Build Cloudflare Worker
-
-# Testing  
-npm test                   # Run all tests
-npm run test:unit          # Unit tests only
-npm run test:integration   # Integration tests only
-
-# Development
-npm start                  # Start local MCP server
-npm run dev:worker         # Start Cloudflare Worker in dev mode
-
-# Deployment
-npm run deploy             # Deploy to production
-npm run dry-run            # Test deployment
-
-# Log Collection & Monitoring
-./scripts/collect-logs.sh   # Collect worker logs (Linux/Mac)
-./scripts/collect-logs.bat  # Collect worker logs (Windows)
-```
-
-## 🏗️ Deploy Your Own
-
-Want to deploy your own instance? See the [Deployment Guide](docs/DEPLOYMENT.md) for:
-
-=======
-### Authentication Examples
-```bash
-# Generate secure token for Claude connector
-curl -X POST https://{worker-name}.{cloudflare-account}.workers.dev/connector/setup \
-  -H "Content-Type: application/json" \
-  -d '{"username": "your_username", "password": "your_password"}'
-
-# Use token in Claude custom connector configuration
-# Server URL: https://{worker-name}.{cloudflare-account}.workers.dev/mcp
-# Authentication: Bearer Token
-# API Key: [token from response above]
-```
-
-## 🧪 Testing
-
-![Tests](https://img.shields.io/badge/tests-66_passing-brightgreen) ![Coverage](https://img.shields.io/badge/coverage-100%25-brightgreen)
-
-- ✅ **66+ unit tests** with **300+ assertions**
-- ✅ **Complete authentication flow testing** including token generation, validation, and security
-- ✅ **Anthropic connector integration testing** with production workflow validation
-- ✅ **100% parameter coverage** for advanced search features
-- ✅ **4-level deep hierarchy testing** with realistic mock data
-- ✅ **Complete error scenario coverage** for all operations
-
-```bash
-npm test                    # All tests
-npm run test:coverage       # Coverage report
-npm test src/test/connector-authentication.test.ts  # Authentication tests only
-```
-
-## 📚 Documentation
-
-| Document | Description |
-|----------|-------------|
-| **[OAuth Setup Guide](docs/OAUTH_SETUP.md)** | Complete OAuth 2.0 setup for Claude Web Custom Connectors |
-| **[Installation Guide](docs/INSTALLATION.md)** | Detailed setup instructions for local and remote servers |
-| **[Deployment Guide](docs/DEPLOYMENT.md)** | Deploy your own instance to Cloudflare Workers |
-| **[API Reference](docs/API.md)** | Complete tool documentation and examples |
-| **[Architecture](docs/ARCHITECTURE.md)** | System architecture and flow diagrams |
-| **[Performance & Resilience](docs/PERFORMANCE.md)** | Caching, retry logic, error handling, and optimization features |
-| **[Troubleshooting](docs/TROUBLESHOOTING.md)** | Common issues and solutions |
-| **[Testing Guide](README-TESTING.md)** | Test patterns and mock data structure |
-| **[ADR Documentation](adr/)** | Architecture Decision Records with compound operations design |
-
-## 🔧 Development Commands
-
-```bash
-# Building
-npm run build              # Build local server (Node.js)
-npm run build:worker       # Build Cloudflare Worker
-
-# Testing  
-npm test                   # Run all tests
-npm run test:unit          # Unit tests only
-npm run test:integration   # Integration tests only
-
-# Development
-npm start                  # Start local MCP server
-npm run dev:worker         # Start Cloudflare Worker in dev mode
-
-# Deployment
-npm run deploy             # Deploy to production
-npm run dry-run            # Test deployment
-
-# Log Collection & Monitoring
-./scripts/collect-logs.sh   # Collect worker logs (Linux/Mac)
-./scripts/collect-logs.bat  # Collect worker logs (Windows)
-```
-
-## 🏗️ Deploy Your Own
-
-Want to deploy your own instance? See the [Deployment Guide](docs/DEPLOYMENT.md) for:
-
->>>>>>> c394355f
-- 🔐 Secure API key setup
-- ⚡ GitHub Actions with automatic semantic versioning
-- 🌍 Global Cloudflare Workers deployment
-- ✅ Comprehensive deployment verification
-
-## Contributing
-
-Contributions are welcome! Please use [Conventional Commits](https://conventionalcommits.org/) for automatic semantic versioning:
-
-```bash
-feat: add new search functionality     # Minor version bump
-fix: resolve authentication issue      # Patch version bump  
-feat!: change MCP protocol to v2.0     # Major version bump
-```
-
-## License
-
+[![Install with NPX in VS Code](https://img.shields.io/badge/VS_Code-Install_mcp_workflowy_Server-0098FF?style=flat-square&logo=visualstudiocode&logoColor=white)](https://insiders.vscode.dev/redirect/mcp/install?name=Workflowy%20MCP&config=%7B%22command%22%3A%22npx%22%2C%22args%22%3A%5B%22-y%22%2C%22mcp-workflowy%40latest%22%2C%22server%22%2C%22start%22%5D%2C%20%22env%22%3A%20%7B%22WORKFLOWY_USERNAME%22%3A%22%22%2C%20%22WORKFLOWY_PASSWORD%22%3A%20%22%22%7D%7D)
+
+# Workflowy MCP
+
+A Model Context Protocol (MCP) server for interacting with Workflowy. This server provides an MCP-compatible interface to Workflowy, allowing AI assistants to interact with your Workflowy lists programmatically.
+
+<a href="https://glama.ai/mcp/servers/@danield137/mcp-workflowy">
+  <img width="380" height="200" src="https://glama.ai/mcp/servers/@danield137/mcp-workflowy/badge" alt="mcp-workflowy MCP server" />
+</a>
+
+## What is MCP?
+
+The Model Context Protocol (MCP) is a standardized way for AI models to interact with external tools and APIs. This server implements MCP to allow AI assistants (like ChatGPT) to read and manipulate your Workflowy lists through a set of defined tools.
+
+## 🚀 Quick Start
+
+### Option 1: Claude Web Custom Connector (OAuth) 🎯
+
+**For Claude Pro, Max, Team, or Enterprise users** - Secure OAuth integration:
+
+#### Easy Setup - OAuth Flow
+1. Go to **Claude Settings** → **Connectors** → **Add Connector** → **Custom Connector**
+2. **Name**: `Workflowy MCP`
+3. **Remote MCP server URL**: `https://{worker-name}.{cloudflare-account}.workers.dev/mcp`
+4. **OAuth Client ID**: *(leave empty)*
+5. **OAuth Client Secret**: *(leave empty)*
+6. **Test Connection** → Enter Workflowy credentials in secure form → **Authorize**
+
+#### Start Using
+Ask Claude natural language questions like:
+- *"Show me all my project notes in Workflowy"*
+- *"Create a new task under my Work list"*
+- *"Search for meeting notes from last week"*
+
+📖 **[OAuth Setup Guide →](docs/OAUTH_SETUP.md)** | **[Legacy Token Setup →](docs/ANTHROPIC_CONNECTOR_SETUP.md)**
+
+### Option 2: Remote Server (Claude Code CLI)
+
+Use our hosted server with Claude Code CLI:
+
+#### Step 1: Generate Your Authentication Token
+```bash
+curl -X POST https://{worker-name}.{cloudflare-account}.workers.dev/connector/setup \
+  -H "Content-Type: application/json" \
+  -d '{"username": "your_workflowy_username", "password": "your_workflowy_password"}'
+```
+
+Save the returned token from the response.
+
+#### Step 2: Add the MCP Server
+```bash
+# Add using JSON configuration (recommended)
+claude mcp add-json workflowy-remote '{
+  "type": "http", 
+  "url": "https://{worker-name}.{cloudflare-account}.workers.dev/mcp",
+  "headers": {
+    "Authorization": "Bearer YOUR_TOKEN_HERE"
+  }
+}' -s local
+
+# Verify connection
+claude mcp list
+```
+
+**Expected output:** `workflowy-remote: https://{worker-name}.{cloudflare-account}.workers.dev/mcp (HTTP) - ✓ Connected`
+
+### Option 3: Local Server
+
+![NPM Version](https://img.shields.io/npm/v/mcp-workflowy) ![NPM Downloads](https://img.shields.io/npm/dm/mcp-workflowy)
+
+```bash
+# Install and run locally
+npm install -g mcp-workflowy
+mcp-workflowy server start
+
+# Or use npx
+npx mcp-workflowy server start
+```
+
+## ✨ Features
+
+- **🎯 OAuth 2.0 Integration**: Secure OAuth flow for Claude Web Custom Connectors
+- **🔗 Multi-Auth Support**: OAuth, token-based, and API key authentication methods
+- **🌐 Multiple Deployment Options**: OAuth-enabled Workers, local server, or remote endpoints
+- **🔒 Enterprise Security**: OAuth 2.0 with PKCE, encrypted credential storage, token management
+- **⚡ Intelligent Metadata Hydration**: Enriched responses with context like parentName, hierarchy, siblings
+- **🎯 Workflowy-Focused Operations**: Operations designed for real Workflowy usage patterns
+- **🛠️ Complete CRUD Operations**: Create, read, update, delete, and move nodes
+- **📊 Smart Defaults**: Optimized for performance with minimal token usage
+- **🔍 Advanced Search**: Filter by depth, fields, preview length, and result limits
+
+## 🛠️ Available Operations
+
+### Core Operations
+1. **list_nodes** - List nodes with intelligent metadata hydration
+2. **search_nodes** - Search with advanced filtering and context enrichment
+3. **get_node_by_id** - Get single node with full relationship details
+4. **create_node** - Create new nodes with smart positioning
+5. **update_node** - Modify existing nodes with validation
+6. **delete_node** - Remove nodes safely
+7. **move_node** - Reorganize nodes with priority control
+8. **toggle_complete** - Mark completion with timestamp tracking
+
+### Enhanced Capabilities
+- **Smart Field Selection**: Use `includeFields` to request specific metadata
+- **Context-Aware Responses**: Automatic hydration of parentName, hierarchy, siblings
+- **Performance Optimization**: Only fetches requested metadata to minimize API calls
+- **Workflowy-Native Patterns**: Operations aligned with real Workflowy workflows
+
+## 💡 Example Usage
+
+The MCP server enables natural AI interactions with your Workflowy data:
+
+### Basic Operations
+- *"Show all my notes on project XYZ in Workflowy"*
+- *"Review the codebase, mark all completed notes as completed"*
+- *"Given my milestones on Workflowy for this project, suggest what my next task should be"*
+
+### Enhanced with Metadata
+- *"Search for 'meeting' and show me the parent context for each result"*
+- *"Find all incomplete items and tell me their hierarchy path"*
+- *"List my grocery list with completion status and priority order"*
+
+### Real-World Workflows
+- **Project Management**: *"Show me all incomplete tasks under 'Q1 Goals' and suggest priorities based on deadlines"*
+- **Content Planning**: *"Find all blog post ideas and organize them by topic and urgency"*
+- **Daily Planning**: *"Create a daily agenda from my 'Today' list and move completed items to 'Done'"*
+- **Research Organization**: *"Search for all research notes on AI and create a summary with source links"*
+- **Meeting Prep**: *"List all action items from last week's meetings and their current status"*
+
+### Smart Field Selection
+```javascript
+// Request only basic fields for performance
+{ "includeFields": ["id", "name", "isCompleted"] }
+
+// Request enhanced context for analysis
+{ "includeFields": ["name", "parentName", "hierarchy", "siblings", "priority"] }
+```
+
+### Authentication Examples
+```bash
+# Generate secure token for Claude connector
+curl -X POST https://{worker-name}.{cloudflare-account}.workers.dev/connector/setup \
+  -H "Content-Type: application/json" \
+  -d '{"username": "your_username", "password": "your_password"}'
+
+# Use token in Claude custom connector configuration
+# Server URL: https://{worker-name}.{cloudflare-account}.workers.dev/mcp
+# Authentication: Bearer Token
+# API Key: [token from response above]
+```
+
+## 🧪 Testing
+
+![Tests](https://img.shields.io/badge/tests-66_passing-brightgreen) ![Coverage](https://img.shields.io/badge/coverage-100%25-brightgreen)
+
+- ✅ **66+ unit tests** with **300+ assertions**
+- ✅ **Complete authentication flow testing** including token generation, validation, and security
+- ✅ **Anthropic connector integration testing** with production workflow validation
+- ✅ **100% parameter coverage** for advanced search features
+- ✅ **4-level deep hierarchy testing** with realistic mock data
+- ✅ **Complete error scenario coverage** for all operations
+
+```bash
+npm test                    # All tests
+npm run test:coverage       # Coverage report
+npm test src/test/connector-authentication.test.ts  # Authentication tests only
+```
+
+## 📚 Documentation
+
+| Document | Description |
+|----------|-------------|
+| **[OAuth Setup Guide](docs/OAUTH_SETUP.md)** | Complete OAuth 2.0 setup for Claude Web Custom Connectors |
+| **[Installation Guide](docs/INSTALLATION.md)** | Detailed setup instructions for local and remote servers |
+| **[Deployment Guide](docs/DEPLOYMENT.md)** | Deploy your own instance to Cloudflare Workers |
+| **[API Reference](docs/API.md)** | Complete tool documentation and examples |
+| **[Architecture](docs/ARCHITECTURE.md)** | System architecture and flow diagrams |
+| **[Performance & Resilience](docs/PERFORMANCE.md)** | Caching, retry logic, error handling, and optimization features |
+| **[Troubleshooting](docs/TROUBLESHOOTING.md)** | Common issues and solutions |
+| **[Testing Guide](README-TESTING.md)** | Test patterns and mock data structure |
+| **[ADR Documentation](adr/)** | Architecture Decision Records with compound operations design |
+
+## 🔧 Development Commands
+
+```bash
+# Building
+npm run build              # Build local server (Node.js)
+npm run build:worker       # Build Cloudflare Worker
+
+# Testing  
+npm test                   # Run all tests
+npm run test:unit          # Unit tests only
+npm run test:integration   # Integration tests only
+
+# Development
+npm start                  # Start local MCP server
+npm run dev:worker         # Start Cloudflare Worker in dev mode
+
+# Deployment
+npm run deploy             # Deploy to production
+npm run dry-run            # Test deployment
+
+# Log Collection & Monitoring
+./scripts/collect-logs.sh   # Collect worker logs (Linux/Mac)
+./scripts/collect-logs.bat  # Collect worker logs (Windows)
+```
+
+## 🏗️ Deploy Your Own
+
+Want to deploy your own instance? See the [Deployment Guide](docs/DEPLOYMENT.md) for:
+
+- 🔐 Secure API key setup
+- ⚡ GitHub Actions with automatic semantic versioning
+- 🌍 Global Cloudflare Workers deployment
+- ✅ Comprehensive deployment verification
+
+## Contributing
+
+Contributions are welcome! Please use [Conventional Commits](https://conventionalcommits.org/) for automatic semantic versioning:
+
+```bash
+feat: add new search functionality     # Minor version bump
+fix: resolve authentication issue      # Patch version bump  
+feat!: change MCP protocol to v2.0     # Major version bump
+```
+
+## License
+
 This project is licensed under the MIT License - see the [LICENSE](LICENSE) file for details.